<<<<<<< HEAD
const { createClient } = require('@supabase/supabase-js');

const SUPABASE_URL = process.env.SUPABASE_URL;
const SUPABASE_SERVICE_ROLE_KEY = process.env.SUPABASE_SERVICE_ROLE_KEY;

const supabase = createClient(SUPABASE_URL, SUPABASE_SERVICE_ROLE_KEY);

async function cleanup() {
  const cutoffDate = new Date(Date.now() - 60 * 24 * 60 * 60 * 1000).toISOString();
  console.log(`Cutoff date: ${cutoffDate}`);

  try {
    // Clean up crawl_progress (started_at)
    console.log('Deleting old crawl_progress records (started_at)...');
    const { data: crawlData1, error: crawlError1 } = await supabase
      .from('crawl_progress')
      .delete()
      .lt('started_at', cutoffDate);
    if (crawlError1) throw new Error(`crawl_progress (started_at): ${crawlError1.message}`);
    console.log(`Deleted ${crawlData1?.length || 0} old crawl_progress records (started_at)`);

    // Clean up crawl_progress (created_at)
    console.log('Deleting old crawl_progress records (created_at)...');
    const { data: crawlData2, error: crawlError2 } = await supabase
      .from('crawl_progress')
      .delete()
      .lt('created_at', cutoffDate);
    if (crawlError2) throw new Error(`crawl_progress (created_at): ${crawlError2.message}`);
    console.log(`Deleted ${crawlData2?.length || 0} old crawl_progress records (created_at)`);

    // Clean up test_results
    console.log('Deleting old test_results records...');
    const { data: resultsData, error: resultsError } = await supabase
      .from('test_results')
      .delete()
      .lt('timestamp', cutoffDate);
    if (resultsError) throw new Error(`test_results: ${resultsError.message}`);
    console.log(`Deleted ${resultsData?.length || 0} old test_results records`);

    // Clean up test_runs
    console.log('Deleting old test_runs records...');
    const { data: runsData, error: runsError } = await supabase
      .from('test_runs')
      .delete()
      .lt('created_at', cutoffDate);
    if (runsError) throw new Error(`test_runs: ${runsError.message}`);
    console.log(`Deleted ${runsData?.length || 0} old test_runs records`);

    console.log('Supabase cleanup complete.');
  } catch (err) {
    console.error('Error during Supabase cleanup:', err.message);
    process.exit(1); // Exit with failure code to flag the issue in your workflow
  }
}

cleanup();
=======
const { createClient } = require('@supabase/supabase-js');

const SUPABASE_URL = process.env.SUPABASE_URL;
const SUPABASE_SERVICE_ROLE_KEY = process.env.SUPABASE_SERVICE_ROLE_KEY;

const supabase = createClient(SUPABASE_URL, SUPABASE_SERVICE_ROLE_KEY);

async function cleanup() {
  const cutoffDate = new Date(Date.now() - 60 * 24 * 60 * 60 * 1000).toISOString();

  console.log('Deleting old crawl_progress records...');
  try {
    await supabase
      .from('crawl_progress')
      .delete()
      .lt('started_at', cutoffDate);
  } catch (error) {
    console.error('Error deleting old crawl_progress records (by started_at):', error);
  }

  try {
    await supabase
      .from('crawl_progress')
      .delete()
      .lt('created_at', cutoffDate);
  } catch (error) {
    console.error('Error deleting old crawl_progress records (by created_at):', error);
  }

  console.log('Deleting old test_results records...');
  try {
    await supabase
      .from('test_results')
      .delete()
      .lt('timestamp', cutoffDate);
  } catch (error) {
    console.error('Error deleting old test_results records:', error);
  }

  console.log('Deleting old test_runs records...');
  try {
    await supabase
      .from('test_runs')
      .delete()
      .lt('created_at', cutoffDate);
  } catch (error) {
    console.error('Error deleting old test_runs records:', error);
  }

  console.log('Supabase cleanup complete.');
}

cleanup().catch(console.error);
>>>>>>> 194cfa46
<|MERGE_RESOLUTION|>--- conflicted
+++ resolved
@@ -1,4 +1,3 @@
-<<<<<<< HEAD
 const { createClient } = require('@supabase/supabase-js');
 
 const SUPABASE_URL = process.env.SUPABASE_URL;
@@ -54,59 +53,4 @@
   }
 }
 
-cleanup();
-=======
-const { createClient } = require('@supabase/supabase-js');
-
-const SUPABASE_URL = process.env.SUPABASE_URL;
-const SUPABASE_SERVICE_ROLE_KEY = process.env.SUPABASE_SERVICE_ROLE_KEY;
-
-const supabase = createClient(SUPABASE_URL, SUPABASE_SERVICE_ROLE_KEY);
-
-async function cleanup() {
-  const cutoffDate = new Date(Date.now() - 60 * 24 * 60 * 60 * 1000).toISOString();
-
-  console.log('Deleting old crawl_progress records...');
-  try {
-    await supabase
-      .from('crawl_progress')
-      .delete()
-      .lt('started_at', cutoffDate);
-  } catch (error) {
-    console.error('Error deleting old crawl_progress records (by started_at):', error);
-  }
-
-  try {
-    await supabase
-      .from('crawl_progress')
-      .delete()
-      .lt('created_at', cutoffDate);
-  } catch (error) {
-    console.error('Error deleting old crawl_progress records (by created_at):', error);
-  }
-
-  console.log('Deleting old test_results records...');
-  try {
-    await supabase
-      .from('test_results')
-      .delete()
-      .lt('timestamp', cutoffDate);
-  } catch (error) {
-    console.error('Error deleting old test_results records:', error);
-  }
-
-  console.log('Deleting old test_runs records...');
-  try {
-    await supabase
-      .from('test_runs')
-      .delete()
-      .lt('created_at', cutoffDate);
-  } catch (error) {
-    console.error('Error deleting old test_runs records:', error);
-  }
-
-  console.log('Supabase cleanup complete.');
-}
-
-cleanup().catch(console.error);
->>>>>>> 194cfa46
+cleanup();